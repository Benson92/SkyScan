--- conflicted
+++ resolved
@@ -486,16 +486,6 @@
                 distance3d = utils.coordinate_distance_3d(camera_latitude, camera_longitude, camera_altitude, lat, lon, alt)
                 (latorig, lonorig) = utils.calc_travel(cur.getLat(), cur.getLon(), cur.getLatLonTime(), cur.getGroundSpeed(), cur.getTrack(), camera_lead)
                 distance2d = utils.coordinate_distance(camera_latitude, camera_longitude, lat, lon)
-<<<<<<< HEAD
-                logging.info("  ------------------------------------------------- ")
-                logging.info("%s: original alt %5d | extrap alt %5d | climb rate %5d" % (cur.getIcao24(), cur.getAltitude(), alt, cur.getGroundSpeed(), cur.getVerticalRate()))
-                logging.info("%s: original lat %5d | new lat %5d | original long %5d | new long %5d | climb rate %3d" % (cur.getIcao24(), latorig, lat, lonorig, lon))
-        
-                # Round off to nearest 100 meters
-                #distance = round(distance/100) * 100
-                bearing = utils.bearing(camera_latitude, camera_longitude, lat, lon)
-                elevation = utils.elevation(distance2d, alt, camera_altitude) # we need to convert to feet because the altitude is in feet
-=======
 
                 logging.info("  ------------------------------------------------- ")
                 logging.info("%s: original alt %5d | extrap alt %5d | climb rate %5d" % (cur.getIcao24(), cur.getAltitude(), alt, cur.getVerticalRate()))
@@ -509,18 +499,12 @@
                 # !!!! Mike, replaces these values with the values that have been camera for roll, pitch, yaw
                 cameraTilt = elevation
                 cameraPan = utils.cameraPanFromCoordinate(cameraPosition=[camera_latitude, camera_longitude], airplanePosition=[lat, lon])
->>>>>>> e28a3ba2
                 elevationorig = utils.elevation(distance2d, cur.getAltitude(), camera_altitude) # we need to convert to feet because the altitude is in feet
                 logging.info("%s: original elevation %5d | new elevation %5d" % (cur.getIcao24(), elevationorig, elevation))
 
                 retain = False
-<<<<<<< HEAD
-                self.__client.publish(self.__flight_topic, cur.json(bearing, distance3d, elevation), 0, retain)
-                logging.info("%s at %5d brg %3d alt %5d trk %3d spd %3d %s" % (cur.getIcao24(), distance3d, bearing, cur.getAltitude(), cur.getTrack(), cur.getGroundSpeed(), cur.getType()))
-=======
                 self.__client.publish(self.__flight_topic, cur.json(bearing=bearing, cameraPan=cameraPan, distance=distance3d, elevation=elevation, cameraTilt=cameraTilt), 0, retain)
                 #logging.info("%s at %5d brg %3d alt %5d trk %3d spd %3d %s" % (cur.getIcao24(), distance3d, bearing, cur.getAltitude(), cur.getTrack(), cur.getGroundSpeed(), cur.getType()))
->>>>>>> e28a3ba2
                 logging.info("  ------------------------------------------------- ")
                 
                 if distance3d < 3000:
